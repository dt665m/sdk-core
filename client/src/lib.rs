--- conflicted
+++ resolved
@@ -794,7 +794,6 @@
                     name: task_queue,
                     kind: TaskQueueKind::Unspecified as i32,
                 }),
-<<<<<<< HEAD
                 request_id: request_id.unwrap_or_else(|| Uuid::new_v4().to_string()),
                 workflow_id_reuse_policy: options.id_reuse_policy as i32,
                 workflow_execution_timeout: options
@@ -804,11 +803,6 @@
                 workflow_task_timeout: options.task_timeout.and_then(|d| d.try_into().ok()),
                 search_attributes: options.search_attributes.and_then(|d| d.try_into().ok()),
                 cron_schedule: options.cron_schedule.unwrap_or_default(),
-=======
-                request_id,
-                workflow_task_timeout: options.task_timeout.and_then(|d| d.try_into().ok()),
-                search_attributes: options.search_attributes.map(Into::into),
->>>>>>> aa901693
                 ..Default::default()
             })
             .await?
@@ -1064,7 +1058,6 @@
                 signal_name,
                 signal_input,
                 identity: self.inner.options.identity.clone(),
-<<<<<<< HEAD
                 request_id: request_id.unwrap_or_else(|| Uuid::new_v4().to_string()),
                 workflow_id_reuse_policy: options.id_reuse_policy as i32,
                 workflow_execution_timeout: options
@@ -1074,10 +1067,6 @@
                 workflow_task_timeout: options.task_timeout.and_then(|d| d.try_into().ok()),
                 search_attributes: options.search_attributes.and_then(|d| d.try_into().ok()),
                 cron_schedule: options.cron_schedule.unwrap_or_default(),
-=======
-                workflow_task_timeout: options.task_timeout.and_then(|d| d.try_into().ok()),
-                search_attributes: options.search_attributes.map(Into::into),
->>>>>>> aa901693
                 ..Default::default()
             })
             .await?
